"""
Calculate the sequence abundance frequency for each input fasta and then write it as a CSV.
"""

import collections
import os
import sys
import pandas as pd
import argparse
import glob
import numpy

from Bio import SeqIO
from Bio.SeqUtils.CheckSum import seguid


ustr = """
python projects/gcdyn/scripts/abundance.py --indir /fh/fast/matsen_e/dralph/gcdyn/gcreplay-observed --outdir /fh/fast/matsen_e/dralph/gcdyn/tmp-out
"""
parser = argparse.ArgumentParser(usage=ustr)
parser.add_argument('--infiles', nargs='+')
parser.add_argument('--indir')
parser.add_argument('--outdir')
parser.add_argument('--mice', default=[1, 2, 3, 4, 5, 6], help='restrict to these mouse numbers')
parser.add_argument('--min-seqs', default=70, help='only keep GCs that have this many seqs')
parser.add_argument('--max-seqs', default=70, help='downsample to this many seqs any GCs that have more than this')
args = parser.parse_args()

if args.infiles is None:
    assert args.indir is not None
    args.infiles = glob.glob('%s/*.fasta'%args.indir)

# ----------------------------------------------------------------------------------------
def parse_name(fn):  # convert .fa name to mouse #, etc
    fn = os.path.basename(fn)
    # fn = 'annotated-PR-1-10-11-LA-122-GC.fasta'
    nlist = fn.split('-')
    if len(nlist) != 8:
        raise Exception('fn should have 7 - chars, but got %d: %s' % (fn.count('-'), fn))
    assert nlist[:2] == ['annotated', 'PR']
    flowcell = '-'.join(nlist[2:4])
    mouse = int(nlist[4])
    ln_loc = nlist[5]
    ln_id = nlist[6]
    assert nlist[7] == 'GC.fasta'
    return mouse, flowcell, ln_loc, ln_id

# ----------------------------------------------------------------------------------------
def bstr(mouse, flowcell, ln_loc, ln_id):
    return '-'.join([str(mouse), flowcell, ln_loc, ln_id])

# ----------------------------------------------------------------------------------------
skipped_mice, kept_mice, n_too_small, init_sizes = set(), set(), 0, []
abundances = {}

for fasta_path in args.infiles:
    mouse, flowcell, ln_loc, ln_id = parse_name(fasta_path)
    if args.mice is not None and mouse not in args.mice:
        skipped_mice.add(mouse)
        continue
    kept_mice.add(mouse)

    records = list(SeqIO.parse(fasta_path, "fasta"))
    if len(records) < args.min_seqs:
        n_too_small += 1
        continue
    if len(records) > args.max_seqs:
        init_sizes.append(len(records))
        i_to_keep = numpy.random.choice(list(range(len(records))), size=args.max_seqs)  # i_to_keep is because numpy.random.choice barfs on <records> because each record handles the [] operator (@$$*$~$~!!)
        records = [records[i] for i in i_to_keep]

    # This dictionary will map sequence checksum to the list of squence ids that have that
    # sequence checksum.
    ids_by_checksum = collections.defaultdict(list)
    sequence_count = 0
    for record in records:
        sequence_count = sequence_count + 1
        ids_by_checksum[seguid(record.seq)].append(record.id)

    abundance_distribution = collections.defaultdict(int)

    for id_list in ids_by_checksum.values():
        id_count = len(id_list)
        abundance_distribution[id_count] = abundance_distribution[id_count] + 1

    assert sequence_count == sum(k * v for k, v in abundance_distribution.items())

<<<<<<< HEAD
    # base, _ = os.path.splitext(fasta_path)
    base = bstr(mouse, flowcell, ln_loc, ln_id)
=======
    base, _ = os.path.splitext(fasta_path)
    base = os.path.basename(base)
>>>>>>> 31055186
    abundances[base] = pd.Series(
        abundance_distribution.values(), index=abundance_distribution.keys()
    )

if len(skipped_mice) > 0:
    print '    skipped %d mice: %s' % (len(skipped_mice), ' '.join(str(s) for s in sorted(skipped_mice)))
if n_too_small > 0:
    print '    skipped %d files with fewer than %d seqs' % (n_too_small, args.min_seqs)
if len(init_sizes) > 0:
    print '    downsampled %d samples to %d from initial sizes: %s' % (len(init_sizes), args.max_seqs, ' '.join(str(s) for s in sorted(init_sizes)))
print '    kept %d samples from %d mice: %s' % (len(abundances), len(kept_mice), ' '.join(str(s) for s in sorted(kept_mice)))

to_write = pd.DataFrame(abundances).fillna(0).astype(int)
ofn = "%s/abundances.csv" % (args.outdir if args.outdir is not None else os.getcwd())
if not os.path.exists(args.outdir):
    os.makedirs(args.outdir)
print('  writing to %s'%ofn)
# to_write.to_csv(ofn)
for base, vals in abundances.items():
    print base
    for x in vals:
        print x
    sys.exit()<|MERGE_RESOLUTION|>--- conflicted
+++ resolved
@@ -85,13 +85,8 @@
 
     assert sequence_count == sum(k * v for k, v in abundance_distribution.items())
 
-<<<<<<< HEAD
-    # base, _ = os.path.splitext(fasta_path)
+    # base = os.path.basename(base)
     base = bstr(mouse, flowcell, ln_loc, ln_id)
-=======
-    base, _ = os.path.splitext(fasta_path)
-    base = os.path.basename(base)
->>>>>>> 31055186
     abundances[base] = pd.Series(
         abundance_distribution.values(), index=abundance_distribution.keys()
     )
@@ -109,9 +104,4 @@
 if not os.path.exists(args.outdir):
     os.makedirs(args.outdir)
 print('  writing to %s'%ofn)
-# to_write.to_csv(ofn)
-for base, vals in abundances.items():
-    print base
-    for x in vals:
-        print x
-    sys.exit()+to_write.to_csv(ofn)